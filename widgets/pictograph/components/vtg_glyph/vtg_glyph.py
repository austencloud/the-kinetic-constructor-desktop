--- conflicted
+++ resolved
@@ -22,10 +22,7 @@
 class VTG_Glyph(QGraphicsSvgItem):
     def __init__(self, pictograph: "Pictograph") -> None:
         self.pictograph = pictograph
-<<<<<<< HEAD
-=======
-        # self.letter_item = QGraphicsSvgItem(self.glyph)
->>>>>>> 01754a37
+        self.letter_item = QGraphicsSvgItem(self.glyph)
         self.renderer = None
 
     def set_vtg_mode(self):
