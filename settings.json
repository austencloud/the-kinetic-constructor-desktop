{
    "global": {
        "prop_type": "Staff",
        "background_type": "AuroraBorealis",
        "grow_sequence": true,
<<<<<<< HEAD
        "current_tab": "sequence_builder",
=======
        "current_tab": "dictionary",
>>>>>>> 4c7130be
        "grid_mode": "diamond"
    },
    "image_export": {
        "include_start_position": true,
        "add_info": true,
        "open_directory_on_export": true,
        "add_word": true,
        "add_difficulty_level": true,
        "add_beat_numbers": true
    },
    "user_profile": {
        "current_user": "Austen Cloud",
        "user_profiles": {
            "Austen Cloud": {
                "name": "Austen Cloud",
                "export_date": "9-9-2024"
            },
            "Doc Womp": {
                "name": "Doc Womp"
            },
            "Betsy Dz": {
                "name": "Betsy Dz"
            },
            "Robert Giannini": {
                "name": "Robert Giannini"
            },
            "Robert Bershadsky": {
                "name": "Robert Bershadsky"
            }
        },
        "current_note": "Created using The Kinetic Alphabet",
        "saved_notes": [
            "Created using The Kinetic Alphabet"
        ]
    },
    "visibility": {
        "glyph_visibility": {
            "VTG": false,
            "TKA": true,
            "Elemental": false,
            "EndPosition": false
        },
        "grid_visibility": {
            "non_radial_points": false
        }
    },
    "dictionary": {
        "sort_method": "date_added",
        "current_section": "browser",
        "current_filter": null
    },
    "sequence_layout": {
        "grow_sequence": true,
        "num_beats": 16,
        "layout_option": "4 x 4"
    },
    "builder": {
        "auto_builder": {
            "circular_auto_builder": {
                "sequence_type": "circular",
                "sequence_length": 16,
                "max_turn_intensity": 1,
                "sequence_level": 2,
                "rotation_type": "quartered",
                "permutation_type": "rotated",
                "continuous_rotation": true
            },
            "freeform_auto_builder": {
                "sequence_type": "freeform",
                "sequence_length": 16,
                "max_turn_intensity": 1,
                "sequence_level": 1,
                "continuous_rotation": true
            },
            "current_auto_builder": "circular"
        },
        "manual_builder": {},
        "last_used_builder": "manual"
    },
    "sequence_sharing": {
        "recipients": [
            {
                "name": "Austen Cloud",
                "email": "austencloud@gmail.com"
            },
            {
                "name": "Robert Giannini",
                "email": "thesideflip@gmail.com"
            },
            {
                "name": "Doc Womp",
                "email": "akmolski@gmail.com"
            },
            {
                "name": "Kimberly Bucki",
                "email": "kimberly.bucki@loop.colum.edu"
            },
            {
                "name": "Be",
                "email": "be.0@gmx.com"
            },
            {
                "name": "Kimberly Bucki",
                "email": "kimberlydrewthat@gmail.com"
            },
            {
                "name": "Betsy Dz",
                "email": "elizabethdziad@gmail.com"
            }
        ]
    }
}<|MERGE_RESOLUTION|>--- conflicted
+++ resolved
@@ -3,11 +3,7 @@
         "prop_type": "Staff",
         "background_type": "AuroraBorealis",
         "grow_sequence": true,
-<<<<<<< HEAD
-        "current_tab": "sequence_builder",
-=======
         "current_tab": "dictionary",
->>>>>>> 4c7130be
         "grid_mode": "diamond"
     },
     "image_export": {
